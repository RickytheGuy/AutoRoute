name: gdal
channels:
<<<<<<< HEAD
  - defaults
  - conda-forge
dependencies:
  - gdal
  - geopandas
  - numpy
  - pandas
  - python
  - shapely
variables:
  USE_PATH_FOR_GDAL_PYTHON: YES
=======
  - conda-forge
dependencies:
  - gdal=3.2.2
  - numpy=1.21.6
  - psutil
  - pyarrow
  - python=3.7.12
  - fiona=1.8.19
  - pip:
      - geopandas
      - pandas
      - shapely
>>>>>>> e9e52aa9
<|MERGE_RESOLUTION|>--- conflicted
+++ resolved
@@ -1,18 +1,6 @@
 name: gdal
 channels:
-<<<<<<< HEAD
-  - defaults
   - conda-forge
-dependencies:
-  - gdal
-  - geopandas
-  - numpy
-  - pandas
-  - python
-  - shapely
-variables:
-  USE_PATH_FOR_GDAL_PYTHON: YES
-=======
   - conda-forge
 dependencies:
   - gdal=3.2.2
@@ -24,5 +12,4 @@
   - pip:
       - geopandas
       - pandas
-      - shapely
->>>>>>> e9e52aa9
+      - shapely